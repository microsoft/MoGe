# MoGe: Accurate Monocular Geometry Estimation

MoGe is a powerful model for recovering 3D geometry from monocular open-domain images, including metric point maps, metric depth maps, normal maps and camera FOV. ***Check our websites ([MoGe-1](https://wangrc.site/MoGePage), [MoGe-2](https://wangrc.site/MoGe2Page)) for videos and interactive results!***

## 📖 Publications

### MoGe-2: Accurate Monocular Geometry with Metric Scale and Sharp Details

<div align="center">
  <a href="https://arxiv.org/abs/2507.02546"><img src='https://img.shields.io/badge/arXiv-Paper-red?logo=arxiv&logoColor=white' alt='arXiv'></a>
  <a href='https://wangrc.site/MoGe2Page/'><img src='https://img.shields.io/badge/Project_Page-Website-green?logo=googlechrome&logoColor=white' alt='Project Page'></a>
  <a href='https://huggingface.co/spaces/Ruicheng/MoGe-2'><img src='https://img.shields.io/badge/%F0%9F%A4%97%20Hugging%20Face-Demo_(MoGe_v2)-blue'></a>

https://github.com/user-attachments/assets/8f9ae680-659d-4f7f-82e2-b9ed9d6b988a

</div>

### MoGe: Unlocking Accurate Monocular Geometry Estimation for Open-Domain Images with Optimal Training Supervision

<div align="center">
  <a href="https://arxiv.org/abs/2410.19115"><img src='https://img.shields.io/badge/arXiv-Paper-red?logo=arxiv&logoColor=white' alt='arXiv'></a>
  <a href='https://wangrc.site/MoGePage/'><img src='https://img.shields.io/badge/Project_Page-Website-green?logo=googlechrome&logoColor=white' alt='Project Page'></a>
  <a href='https://huggingface.co/spaces/Ruicheng/MoGe'><img src='https://img.shields.io/badge/%F0%9F%A4%97%20Hugging%20Face-Demo_(MoGe_v1)-blue'></a>
</div>

<img src="./assets/overview_simplified.png" width="100%" alt="Method overview" align="center">


## 🌟 Features

* **Accurate 3D geometry estimation**: Estimate point maps & depth maps & [normal maps](docs/normal.md) from open-domain single images with high precision -- all capabilities in one model, one forward pass.
* **Optional ground-truth FOV input**: Enhance model accuracy further by providing the true field of view.
* **Flexible resolution support**: Works seamlessly with various resolutions and aspect ratios, from 2:1 to 1:2.
* **Optimized for speed**: Achieves 60ms latency per image (A100 or RTX3090, FP16, ViT-L). Adjustable inference resolution for even faster speed.

## ✨ News

***(2025-10-16)***
* Updated training code for MoGe-2.

***(2025-06-10)***

* ❗**Released MoGe-2**, a state-of-the-art model for monocular geometry, with these new capabilities in one unified model:
  * point map prediction in **metric scale**;
  * comparable and even better performance over MoGe-1;
  * significant improvement of **visual sharpness**;
  * high-quality [**normal map** estimation](docs/normal.md);
  * lower inference latency.

## 📦 Installation

### Install via pip
  
```bash
pip install git+https://github.com/microsoft/MoGe.git
```

### Or clone this repository

```bash
git clone https://github.com/microsoft/MoGe.git
cd MoGe
pip install -r requirements.txt   # install the requirements
```

Note: MoGe should be compatible with most requirements versions. Please check the `requirements.txt` for more details if you encounter any dependency issues.

## 🤗 Pretrained Models

Our pretrained models are available on the huggingface hub:

<table>
  <thead>
    <tr>
      <th>Version</th>
      <th>Hugging Face Model</th>
      <th>Metric scale</th>
      <th>Normal</th>
      <th>#Params</th>
    </tr>
  </thead>
  <tbody>
    <tr>
      <td>MoGe-1</td>
      <td><a href="https://huggingface.co/Ruicheng/moge-vitl" target="_blank"><code>Ruicheng/moge-vitl</code><a></td>
      <td>-</td>
      <td>-</td>
      <td>314M</td>
    </tr>
    <tr>
      <td rowspan="4">MoGe-2</td>
      <td><a href="https://huggingface.co/Ruicheng/moge-2-vitl" target="_blank"><code>Ruicheng/moge-2-vitl</code></a></td>
      <td>✅</td>
      <td>-</td>
      <td>326M</td>
    </tr>
    <tr>
      <td><a href="https://huggingface.co/Ruicheng/moge-2-vitl-normal" target="_blank"><code>Ruicheng/moge-2-vitl-normal</code></a></td>
      <td>✅</td>
      <td>✅</td>
      <td>331M</td>
    </tr>
    <tr>
      <td><a href="https://huggingface.co/Ruicheng/moge-2-vitb-normal" target="_blank"><code>Ruicheng/moge-2-vitb-normal</code></a></td>
      <td>✅</td>
      <td>✅</td>
      <td>104M</td>
    </tr>
    <tr>
      <td><a href="https://huggingface.co/Ruicheng/moge-2-vits-normal" target="_blank"><code>Ruicheng/moge-2-vits-normal</code></a></td>
      <td>✅</td>
      <td>✅</td>
      <td>35M</td>
    </tr>
  </tbody>
</table>


> NOTE: `moge-2-vitl-normal` has full capabilities, with almost the same level of performance as `moge-2-vitl` plus extra normal map estimation.

You may import the `MoGeModel` class of the matched version, then load the pretrained weights via `MoGeModel.from_pretrained("HUGGING_FACE_MODEL_REPO_NAME")` with automatic downloading.
If loading a local checkpoint, replace the model name with the local path.

For ONNX support, please refer to [docs/onnx.md](docs/onnx.md).

## 💡 Minimal Code Example 

Here is a minimal example for loading the model and inferring on a single image. 

```python
import cv2
import torch
# from moge.model.v1 import MoGeModel
from moge.model.v2 import MoGeModel # Let's try MoGe-2

device = torch.device("cuda")

# Load the model from huggingface hub (or load from local).
model = MoGeModel.from_pretrained("Ruicheng/moge-2-vitl-normal").to(device)                             

# Read the input image and convert to tensor (3, H, W) with RGB values normalized to [0, 1]
input_image = cv2.cvtColor(cv2.imread("PATH_TO_IMAGE.jpg"), cv2.COLOR_BGR2RGB)                       
input_image = torch.tensor(input_image / 255, dtype=torch.float32, device=device).permute(2, 0, 1)    

# Infer 
output = model.infer(input_image)
"""
`output` has keys "points", "depth", "mask", "normal" (optional) and "intrinsics",
The maps are in the same size as the input image. 
{
    "points": (H, W, 3),    # point map in OpenCV camera coordinate system (x right, y down, z forward). For MoGe-2, the point map is in metric scale.
    "depth": (H, W),        # depth map
    "normal": (H, W, 3)     # normal map in OpenCV camera coordinate system. (available for MoGe-2-normal)
    "mask": (H, W),         # a binary mask for valid pixels. 
    "intrinsics": (3, 3),   # normalized camera intrinsics
}
"""
```
For more usage details, see the `MoGeModel.infer()` docstring.

## 💡 Usage

### Gradio demo | `moge app`

> The demo for MoGe-1 is also available at our [Hugging Face Space](https://huggingface.co/spaces/Ruicheng/MoGe).

```bash
# Using the command line tool
moge app        # will run MoGe-2 demo by default.

# In this repo
python moge/scripts/app.py   # --share for Gradio public sharing
```

See also [`moge/scripts/app.py`](moge/scripts/app.py) 


### Inference | `moge infer`

Run the script `moge/scripts/infer.py` via the following command:

```bash
# Save the output [maps], [glb] and [ply] files
moge infer -i IMAGES_FOLDER_OR_IMAGE_PATH --o OUTPUT_FOLDER --maps --glb --ply

# Show the result in a window (requires pyglet < 2.0, e.g. pip install pyglet==1.5.29)
moge infer -i IMAGES_FOLDER_OR_IMAGE_PATH --o OUTPUT_FOLDER --show
```

For detailed options, run `moge infer --help`:

```
Usage: moge infer [OPTIONS]

  Inference script

Options:
  -i, --input PATH            Input image or folder path. "jpg" and "png" are
                              supported.
  --fov_x FLOAT               If camera parameters are known, set the
                              horizontal field of view in degrees. Otherwise,
                              MoGe will estimate it.
  -o, --output PATH           Output folder path
  --pretrained TEXT           Pretrained model name or path. If not provided,
                              the corresponding default model will be chosen.
  --version [v1|v2]           Model version. Defaults to "v2"
  --device TEXT               Device name (e.g. "cuda", "cuda:0", "cpu").
                              Defaults to "cuda"
  --fp16                      Use fp16 precision for much faster inference.
  --resize INTEGER            Resize the image(s) & output maps to a specific
                              size. Defaults to None (no resizing).
  --resolution_level INTEGER  An integer [0-9] for the resolution level for
                              inference. Higher value means more tokens and
                              the finer details will be captured, but
                              inference can be slower. Defaults to 9. Note
                              that it is irrelevant to the output size, which
                              is always the same as the input size.
                              `resolution_level` actually controls
                              `num_tokens`. See `num_tokens` for more details.
  --num_tokens INTEGER        number of tokens used for inference. A integer
                              in the (suggested) range of `[1200, 2500]`.
                              `resolution_level` will be ignored if
                              `num_tokens` is provided. Default: None
  --threshold FLOAT           Threshold for removing edges. Defaults to 0.01.
                              Smaller value removes more edges. "inf" means no
                              thresholding.
  --maps                      Whether to save the output maps (image, point
                              map, depth map, normal map, mask) and fov.
  --glb                       Whether to save the output as a.glb file. The
                              color will be saved as a texture.
  --ply                       Whether to save the output as a.ply file. The
                              color will be saved as vertex colors.
  --show                      Whether show the output in a window. Note that
                              this requires pyglet<2 installed as required by
                              trimesh.
  --help                      Show this message and exit.
```

See also [`moge/scripts/infer.py`](moge/scripts/infer.py)

### 360° panorama images | `moge infer_panorama` 

> *NOTE: This is an experimental extension of MoGe.*

The script will split the 360-degree panorama image into multiple perspective views and infer on each view separately. 
The output maps will be combined to produce a panorama depth map and point map. 

Note that the panorama image must have spherical parameterization (e.g., environment maps or equirectangular images). Other formats must be converted to spherical format before using this script. Run `moge infer_panorama --help` for detailed options.


<div align="center">
  <img src="./assets/panorama_pipeline.png" width="80%">

The photo is from [this URL](https://commons.wikimedia.org/wiki/Category:360%C2%B0_panoramas_with_equirectangular_projection#/media/File:Braunschweig_Sankt-%C3%84gidien_Panorama_02.jpg)
</div>

<<<<<<< HEAD
## MoGrammetry: Integrating MoGe with COLMAP for Enhanced 3D Reconstruction

We’ve extended MoGe’s capabilities by combining it with a classical Structure-from-Motion (SfM) pipeline (e.g., COLMAP). This hybrid workflow leverages MoGe’s accurate monocular geometry estimation together with robust camera alignment from COLMAP, enabling faster and more comprehensive 3D reconstructions from image sets.

### Overview

**MoGrammetry** merges single-image 3D point maps generated by MoGe with camera poses and intrinsics recovered by COLMAP. By doing so, we achieve a dense, consistent 3D scene representation without relying solely on multi-view stereo. This pipeline can be particularly beneficial when:

- You have a sequence of images aligned and registered by COLMAP.
- You want to quickly generate dense and consistent point clouds from each image using MoGe.
- You aim to integrate those point clouds into a unified 3D model with minimal manual intervention.

### Steps

1. **Run COLMAP or Metashape (COLMAP Export) to Obtain Camera Parameters:**  
   Use COLMAP (or export from Metashape in COLMAP-compatible format) to compute camera poses and intrinsics.  
   You should have:
   - `images.txt` and `cameras.txt` (and optionally `points3d.txt`) in the standard COLMAP format.
   - A set of aligned and (optionally) converted images.

2. **MoGe Inference per Image:**  
   For each input image, run MoGe’s `model.infer` to get:
   - A dense affine-invariant point map.
   - A mask to filter out sky/undefined geometry.
   - Intrinsics and scale-invariant depth if needed.

3. **Alignment & Fusion:**
   - Parse COLMAP’s camera parameters and poses.
   - Adjust MoGe output to match the COLMAP camera model and transform each set of image-based points into the global coordinate system.
   - Discard sky and outliers, then merge the resulting point clouds.
   - Optionally apply outlier removal and meshing techniques for a clean, unified 3D model.

### Example Code

Please refer to the newly added Python script `scripts/colmap_integration.py` in this repository for a working example. The script demonstrates:

- Parsing COLMAP’s `cameras.txt` and `images.txt`.
- Running MoGe inference on each image.
- Aligning and merging the resulting point clouds.
- Saving a final `.ply` file of the reconstructed scene.

### Requirements

In addition to MoGe’s prerequisites, you’ll need:
- [COLMAP](https://colmap.github.io/) for camera alignment and pose estimation.
- Open3D or another library for point cloud processing and merging.
- A compatible Python environment (as described in MoGe’s prerequisites).

By combining MoGe’s single-view geometry with COLMAP’s robust camera alignment, **MoGrammetry** aims to streamline and accelerate your image-based 3D reconstruction workflow.

## License
=======
See also [`moge/scripts/infer_panorama.py`](moge/scripts/infer_panorama.py)

## 🏋️‍♂️ Training & Finetuning

See [docs/train.md](docs/train.md)

## 🧪 Evaluation

See [docs/eval.md](docs/eval.md)

## ⚖️ License
>>>>>>> 9642cf99

MoGe code is released under the MIT license, except for DINOv2 code in `moge/model/dinov2` which is released by Meta AI under the Apache 2.0 license. 
See [LICENSE](LICENSE) for more details.


## 📜 Citation

If you find our work useful in your research, we gratefully request that you consider citing our paper:

```
@inproceedings{wang2025moge,
  title={Moge: Unlocking accurate monocular geometry estimation for open-domain images with optimal training supervision},
  author={Wang, Ruicheng and Xu, Sicheng and Dai, Cassie and Xiang, Jianfeng and Deng, Yu and Tong, Xin and Yang, Jiaolong},
  booktitle={Proceedings of the Computer Vision and Pattern Recognition Conference},
  pages={5261--5271},
  year={2025}
}

@misc{wang2025moge2,
      title={MoGe-2: Accurate Monocular Geometry with Metric Scale and Sharp Details}, 
      author={Ruicheng Wang and Sicheng Xu and Yue Dong and Yu Deng and Jianfeng Xiang and Zelong Lv and Guangzhong Sun and Xin Tong and Jiaolong Yang},
      year={2025},
      eprint={2507.02546},
      archivePrefix={arXiv},
      primaryClass={cs.CV},
      url={https://arxiv.org/abs/2507.02546}, 
}
```<|MERGE_RESOLUTION|>--- conflicted
+++ resolved
@@ -254,7 +254,6 @@
 The photo is from [this URL](https://commons.wikimedia.org/wiki/Category:360%C2%B0_panoramas_with_equirectangular_projection#/media/File:Braunschweig_Sankt-%C3%84gidien_Panorama_02.jpg)
 </div>
 
-<<<<<<< HEAD
 ## MoGrammetry: Integrating MoGe with COLMAP for Enhanced 3D Reconstruction
 
 We’ve extended MoGe’s capabilities by combining it with a classical Structure-from-Motion (SfM) pipeline (e.g., COLMAP). This hybrid workflow leverages MoGe’s accurate monocular geometry estimation together with robust camera alignment from COLMAP, enabling faster and more comprehensive 3D reconstructions from image sets.
@@ -306,7 +305,6 @@
 By combining MoGe’s single-view geometry with COLMAP’s robust camera alignment, **MoGrammetry** aims to streamline and accelerate your image-based 3D reconstruction workflow.
 
 ## License
-=======
 See also [`moge/scripts/infer_panorama.py`](moge/scripts/infer_panorama.py)
 
 ## 🏋️‍♂️ Training & Finetuning
@@ -318,7 +316,6 @@
 See [docs/eval.md](docs/eval.md)
 
 ## ⚖️ License
->>>>>>> 9642cf99
 
 MoGe code is released under the MIT license, except for DINOv2 code in `moge/model/dinov2` which is released by Meta AI under the Apache 2.0 license. 
 See [LICENSE](LICENSE) for more details.
